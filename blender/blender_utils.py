--- conflicted
+++ resolved
@@ -166,7 +166,6 @@
     return stl_object, shader
 
 
-<<<<<<< HEAD
 def add_tumor_particle_nodegroup(stl_file: str,
                                  density: float = 10,
                                  volume_max: float = 0.1,
@@ -221,8 +220,6 @@
     return particle_nodegroup
 
 
-=======
->>>>>>> 2a6b2a2f
 def add_render_output_nodes(scene: bpy.types.Scene,
                             color: bool = True,
                             depth: bool = True,
