--- conflicted
+++ resolved
@@ -122,10 +122,6 @@
                                                   normals=config.render_normals,
                                                   custom_normals_label='raw_normals',
                                                   custom_depth_label='raw_depth')
-<<<<<<< HEAD
-
-=======
->>>>>>> e59494ca
 
     # create a blender object that will put the camera to random positions using a shrinkwrap constraint
     random_position = bpy.data.objects.new('random_pos', None)
@@ -197,7 +193,6 @@
                 loop_direction = np.reshape(loop_direction_marker[:-1], (1, -1)) @ loop_euler.to_matrix()
                 loop_no_clip_points = np.array(loop_angle_offset.matrix_world) @ loop_no_clip_markers
                 loop_no_clip_points = loop_no_clip_points[:-1]
-<<<<<<< HEAD
                 # loop_ray_length = []
                 # for idx, point in enumerate(np.split(loop_no_clip_points, loop_no_clip_points.shape[1], axis=1)):
                 #     loop_ray_length.append(0)
@@ -219,28 +214,6 @@
                 camera.keyframe_insert(frame=frame_number, data_path='rotation_euler')
                 # shrinkwrap_constraint.keyframe_insert(frame=i, data_path="distance")
                 emission_node.inputs[1].keyframe_insert(frame=frame_number, data_path="default_value")
-=======
-                loop_ray_length = []
-                for idx, point in enumerate(np.split(loop_no_clip_points, loop_no_clip_points.shape[1], axis=1)):
-                    loop_ray_length.append(0)
-                    hit, hit_location, _, _ = stl_obj.ray_cast(np.reshape(point, -1), np.reshape(loop_direction, -1))
-                    if hit:
-                        loop_ray_length[idx] = Vector(Vector(point) - hit_location).length
-                loop_angle_offset.location = Vector(loop_direction_marker[:-1]).normalized() *\
-                                         min((config.resection_loop.max_extension *
-                                             config.resection_loop.scaling_factor) + insulation_retraction,
-                                             np.random.uniform(-min(loop_ray_length), min(loop_ray_length), size=1))
-
-                insulation.keyframe_insert(frame=i, data_path='location')
-                loop_angle_offset.keyframe_insert(frame=i, data_path='location')
-                loop_angle_offset.keyframe_insert(frame=i, data_path='rotation_euler')
-                random_position.keyframe_insert(frame=i, data_path="rotation_euler")
-                random_position.keyframe_insert(frame=i, data_path="location")
-                endo_tip.keyframe_insert(frame=i, data_path="rotation_euler")
-                camera.keyframe_insert(frame=i, data_path='rotation_euler')
-                #shrinkwrap_constraint.keyframe_insert(frame=i, data_path="distance")
-                emission_node.inputs[1].keyframe_insert(frame=i, data_path="default_value")
->>>>>>> e59494ca
 
 
                 if args.render:
