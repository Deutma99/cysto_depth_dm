--- conflicted
+++ resolved
@@ -77,23 +77,6 @@
     tumor.material_slots[0].link = 'OBJECT'
     diverticulum_nodes = butils.add_diverticulum_nodegroup(**config.diverticulum)
 
-<<<<<<< HEAD
-    # add resection loop
-    loop_angle_offset = bpy.data.objects.new('endo_angle', None)
-    resection_loop, wire, insulation, loop_direction_marker, loop_no_clip_markers = \
-        butils.add_resection_loop(config.resection_loop, collection=endo_collection, parent=loop_angle_offset)
-    loop_angle_offset.parent = endo_tip
-    loop_angle_offset.rotation_euler = Vector(np.radians([-config.endoscope_angle, 0, 0]))
-    trafo = butils.apply_transformations(loop_angle_offset)
-    wire_shrinkwrap_constraint = butils.add_shrinkwrap_constraint(wire, config.shrinkwrap_wire)
-    # update no-clip-markers and loop_direction_marker
-    loop_direction_marker = np.array(trafo) @ loop_direction_marker
-    loop_no_clip_markers = np.array(trafo) @ loop_no_clip_markers
-    endo_collection.objects.link(loop_angle_offset)
-    insulation.data.materials.append(None)
-    insulation.material_slots[0].link = 'OBJECT'
-    insulation.material_slots[0].material = bpy.data.materials['insulation']
-=======
     if config.with_tool:
         # add resection loop
         loop_angle_offset = bpy.data.objects.new('endo_angle', None)
@@ -111,7 +94,6 @@
         insulation.data.materials.append(None)
         insulation.material_slots[0].link = 'OBJECT'
         insulation.material_slots[0].material = bpy.data.materials['insulation']
->>>>>>> 66f69669
 
     # add light surface
     light, emission_node = butils.add_surface_lighting(**config.endo_light,
@@ -190,13 +172,7 @@
                 endo_tip.rotation_euler = np.random.uniform(0, 1, size=3) * np.radians(
                     np.asarray(config.view_angle_max))
                 emission_node.inputs[1].default_value = np.random.uniform(*config.emission_range, 1)
-<<<<<<< HEAD
-                # retract resection loop insulation
-                insulation_retraction = np.random.uniform(0,
-                                                          config.resection_loop.max_retraction * \
-                                                          config.resection_loop.scaling_factor)
-                insulation.location = Vector((0, 0, 1)) * insulation_retraction
-=======
+
                 if config.with_tool:
                     # retract resection loop insulation
                     wire_retraction = np.random.uniform(-1 * config.resection_loop.scaling_factor,
@@ -207,7 +183,6 @@
                                                               wire_retraction)
                     insulation.location = Vector((0, 0, -1)) * insulation_retraction
 
->>>>>>> 66f69669
                 bpy.context.view_layer.update()
                 camera_euler = random_position.matrix_world.to_euler()
                 camera_direction = np.array([0, 0, 1]) @ camera_euler.to_matrix()
@@ -218,32 +193,6 @@
                 camera_ray_length = Vector(random_position.matrix_world.to_translation() - camera_hit_location).length
                 random_position.location = random_position.matrix_world.to_translation() + Vector(
                     camera_direction * np.random.uniform(0, camera_ray_length * 0.9))
-<<<<<<< HEAD
-                loop_euler = loop_angle_offset.matrix_world.to_euler()
-                loop_direction = np.reshape(loop_direction_marker[:-1], (1, -1)) @ loop_euler.to_matrix()
-                loop_no_clip_points = np.array(loop_angle_offset.matrix_world) @ loop_no_clip_markers
-                loop_no_clip_points = loop_no_clip_points[:-1]
-                loop_ray_length = []
-                for idx, point in enumerate(np.split(loop_no_clip_points, loop_no_clip_points.shape[1], axis=1)):
-                    loop_ray_length.append(0)
-                    hit, hit_location, _, _ = stl_obj.ray_cast(np.reshape(point, -1), np.reshape(loop_direction, -1))
-                    if hit:
-                        loop_ray_length[idx] = Vector(Vector(point) - hit_location).length
-                loop_angle_offset.location = Vector(loop_direction_marker[:-1]).normalized() *\
-                                         min((config.resection_loop.max_extension *
-                                             config.resection_loop.scaling_factor) + insulation_retraction,
-                                             np.random.uniform(-min(loop_ray_length), min(loop_ray_length), size=1))
-
-                insulation.keyframe_insert(frame=i, data_path='location')
-                loop_angle_offset.keyframe_insert(frame=i, data_path='location')
-                loop_angle_offset.keyframe_insert(frame=i, data_path='rotation_euler')
-                random_position.keyframe_insert(frame=i, data_path="rotation_euler")
-                random_position.keyframe_insert(frame=i, data_path="location")
-                endo_tip.keyframe_insert(frame=i, data_path="rotation_euler")
-                camera.keyframe_insert(frame=i, data_path='rotation_euler')
-                #shrinkwrap_constraint.keyframe_insert(frame=i, data_path="distance")
-                emission_node.inputs[1].keyframe_insert(frame=i, data_path="default_value")
-=======
                 # loop_euler = loop_angle_offset.matrix_world.to_euler()
                 # loop_direction = np.reshape(loop_direction_marker[:-1], (1, -1)) @ loop_euler.to_matrix()
                 # loop_no_clip_points = np.array(loop_angle_offset.matrix_world) @ loop_no_clip_markers
@@ -269,7 +218,6 @@
                 camera.keyframe_insert(frame=frame_number, data_path='rotation_euler')
                 # shrinkwrap_constraint.keyframe_insert(frame=i, data_path="distance")
                 emission_node.inputs[1].keyframe_insert(frame=frame_number, data_path="default_value")
->>>>>>> 66f69669
 
                 if args.render:
                     # render per frame so any in-between processing (i.e. normals transformation) can be done.
